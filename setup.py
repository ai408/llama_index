"""Set up the package."""
import sys
from pathlib import Path
import os
from setuptools import find_packages, setup

DEFAULT_PACKAGE_NAME = "llama_index"
PACKAGE_NAME = os.environ.get("PACKAGE_NAME_OVERRIDE", DEFAULT_PACKAGE_NAME)

with open(Path(__file__).absolute().parents[0] / "llama_index" / "VERSION") as _f:
    __version__ = _f.read().strip()

with open("README.md", "r", encoding="utf-8") as f:
    long_description = f.read()

install_requires = [
    "dataclasses_json",
    "langchain>=0.0.154",
    "sqlalchemy>=2.0.15",
    "numpy",
    "tenacity>=8.2.0,<9.0.0",
    "openai>=0.26.4",
    "pandas",
    "urllib3<2",
    "fsspec>=2023.5.0",
    "typing-inspect==0.8.0",
    "typing_extensions==4.5.0",
<<<<<<< HEAD
    "bs4",
=======
    "bs4",  # hotfix for langchain 0.0.212 bug
>>>>>>> f8dc93b7
]

# NOTE: if python version >= 3.9, install tiktoken
# else install transformers
if sys.version_info >= (3, 9):
    install_requires.extend(["tiktoken"])
else:
    install_requires.extend(["transformers"])

setup(
    author="Jerry Liu",
    name=PACKAGE_NAME,
    version=__version__,
    packages=find_packages(),
    description="Interface between LLMs and your data",
    install_requires=install_requires,
    long_description=long_description,
    license="MIT",
    url="https://github.com/jerryjliu/llama_index",
    include_package_data=True,
    long_description_content_type="text/markdown",
)<|MERGE_RESOLUTION|>--- conflicted
+++ resolved
@@ -25,11 +25,7 @@
     "fsspec>=2023.5.0",
     "typing-inspect==0.8.0",
     "typing_extensions==4.5.0",
-<<<<<<< HEAD
-    "bs4",
-=======
     "bs4",  # hotfix for langchain 0.0.212 bug
->>>>>>> f8dc93b7
 ]
 
 # NOTE: if python version >= 3.9, install tiktoken
