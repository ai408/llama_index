--- conflicted
+++ resolved
@@ -1,11 +1,4 @@
 """LLM Prompt Program."""
-<<<<<<< HEAD
-from llama_index.program.base_program import BasePydanticProgram
-from typing import Type, Any, Optional, TypeVar, Generic
-from llama_index.types import Model
-from llama_index.prompts.base import Prompt
-=======
->>>>>>> ae2a1190
 from abc import abstractmethod
 from typing import Any, Generic, Optional, Type, TypeVar
 
@@ -15,6 +8,7 @@
     from pydantic import BaseModel
 
 from llama_index.program.base_program import BasePydanticProgram
+from llama_index.prompts.base import PromptTemplate
 from llama_index.types import Model
 
 LM = TypeVar("LM")
@@ -37,7 +31,7 @@
         cls,
         output_cls: Type[Model],
         prompt_template_str: Optional[str] = None,
-        prompt: Optional[Prompt] = None,
+        prompt: Optional[PromptTemplate] = None,
         llm: Optional[LM] = None,
         **kwargs: Any,
     ) -> "BaseLLMFunctionProgram":
